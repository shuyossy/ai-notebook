--- conflicted
+++ resolved
@@ -8,9 +8,6 @@
 import { dependencies as externals } from '../../release/app/package.json';
 
 const configuration: webpack.Configuration = {
-<<<<<<< HEAD
-  externals: [...Object.keys(externals || {})],
-=======
   externals: [
     ...Object.keys(externals || {}),
     'playwright',
@@ -19,7 +16,6 @@
     'chromium-bidi',
     '@browserbasehq/stagehand',
   ],
->>>>>>> cddcd42e
 
   stats: 'errors-only',
 
