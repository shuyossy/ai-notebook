# CLAUDE.md

このファイルは、Claude Code (claude.ai/code) がこのリポジトリでコードを作業する際のガイダンスを提供します。

## 共通コマンド

### 開発環境
```bash
npm start
```

### リント・フォーマット
```bash
npm run check # TypeScriptの型チェック
```
加えて、IDEからのエラー情報も読み取るようにしてください

### テスト
```bash
npm test
```

## アーキテクチャ概要

### プロジェクト構成
本プロジェクト「AIKATA」は、Electron製のAIデスクトップアプリケーションで、以下の機能を提供する
- アプリケーション設定機能
  - 以下を設定できる
  - アプリ内で利用するAI APIのURL・キー
  - 後述のチャット機能のユーザカスタムシステムプロンプト
  - MCPサーバ設定
   - チャット機能で利用可能なMCPサーバを指定する
  - アプリが利用するDB（ローカルにSQLiteとして保存）のパス
    - DBにはチャット履歴やドキュメントの要約情報（チャット機能でシステムプロンプトに検索可能なドキュメントを提示するために利用する）を保存する
  - Redmine・GitLabのAPI・アクセストークン
    - チャット機能で利用
  - ドキュメント登録用ディレクトリ
    - チャット機能でAIが参照できるファイルが格納されてあるディレクトリを指定
- ドキュメント登録機能
  - チャット機能でユーザが登録したドキュメントから抽出したテキスト情報にアクセスできるようにする
  - 抽出したテキストはアプリのUserDataディレクトリにファイルキャッシュとして保存
- チャット機能
  - AIエージェントが以下のツールを利用しながらユーザの指示に対応する
    - ドキュメント検索ツール
      - 指定したドキュメント登録用ディレクトリ内にあるファイルをAIが参照することができる
        - 厳密には、ドキュメント検索ツール(該当ディレクトリ内ファイルを読み込んだ別のAIエージェントに質問することができるツール)をチャット用AIエージェントに使わせることができる
    - GitLab操作ツール
    - Redmine操作ツール
    - MCP連携
- ドキュメントレビュー機能
  - チェックリストをあるドキュメントから抽出して、そのリストを元に別のドキュメントのレビューを実行する機能
    - サブ機能は以下（Mastraのworkflowを利用して実装）
      - チェックリスト抽出機能
        - チェックリストドキュメントからのチェックリスト項目抽出機能
        - 一般ドキュメントからのチェックリスト項目作成機能
      - （上記で抽出したチェックリスト項目に対して）ドキュメントレビュー実行機能
        - 少量ドキュメントのレビュー機能
          - 与えられたドキュメントを全てレビュー用AIのコンテキストに与える
        - 大量ドキュメントレビュー機能
          - 以下のようなworkflowでレビューを実行
            - 個々のドキュメントに対して、レビュー対象チェックリストを基にレビューを実施させる
              - ドキュメントがAIの入力コンテキストに収まらなかった場合は適宜ドキュメントを分割する
            - 最終的に全てのドキュメントのレビュー結果を合わせて、それを統合してドキュメント全体としてのレビュー結果を出力させる
      - どちらも複数ファイルを選択することができ、その場合は、複数ファイルが一つの統合ドキュメントとして認識される(よくある、本紙・別紙などのドキュメントに対応)
      - 対応可能なファイルは以下
        - word,excel,powerpoint,pdf,テキスト文書
<<<<<<< HEAD
          - テキスト抽出か画像化(全てのページを統合orページ毎に画像化を選択可能)か選択することができる
=======
          - テキスト抽出するか画像としてAIに送信するか選択することができる
            - 画像として送信する場合はpdfを画像化する(renderer側で画像化※main側ではcanvasが扱いづらかったため)
              - office文書についてはmain側で一度pdf化してから画像化する
>>>>>>> d0d24f6d
    - ユーザは対象ドキュメントをファイルアップロード形式で指定する
       - 基本的にはアップロードされたファイルはテキスト抽出処理が実行され、後続のworkflow処理で利用される
         - ただし、PDFファイルについてはテキスト抽出か画像として処理するか選択することができる
           - 画像にした場合は図なども認識させることができるため
### 技術スタック
- **フレームワーク**: Electron(electron-react-boilerplate) + React + TypeScript
- **UI**: Material-UI (MUI)
- **データベース**: SQLite (Drizzle ORM)  
- **AIフレームワーク**: Mastra（エージェント・ワークフロー管理）
- **バンドラー**: Webpack
- **テスト**: Jest + Testing Library

### アーキテクチャ階層

#### 1. Electronプロセス
- **メインプロセス** (`src/main/main.ts`): アプリケーションのエントリーポイント、IPC通信管理
- **レンダラープロセス** (`src/renderer/`): Reactベースのフロントエンド UI
  - レイアウトは`src/renderer/App.tsx`で定義しており、各機能はsrc/renderer/components/sidebar/SidebarHeader.tsxで切り替え

#### 2. Mastraフレームワーク統合 (`src/mastra/`)
- **エージェント**（`src/mastra/agents`）: 特定のタスクを実行するAgent
- **ツール**（`src/mastra/tools`）: 外部システム（GitLab、Redmine、MCP）との統合
- **ワークフロー**（`src/mastra/workflows`）: 複雑なタスクの自動化フロー

#### 3. データベース層 (`src/db/`)
- **スキーマ**（`src/db/schema.ts`）: Drizzleで定義されたテーブル構造
- **リポジトリ**（`src/db/repository`）: データアクセス層
- SQLiteベースの軽量データベース

#### 4. サービス層 (`src/main/service/`)
- **ChatService**: チャット機能のビジネスロジック
- **ReviewService**: レビュー機能のビジネスロジック  
- **SettingsService**: アプリケーション設定管理

### IPC通信パターン
ElectronのIPCを使用してフロントエンド・バックエンド間の通信を実装。チャネル定義は`src/main/types/ipc.ts`で管理。

### 設定管理
- Electron-storeを使用したアプリケーション設定の永続化
- 環境変数とランタイム設定の分離

### その他代表的なフォルダ・ファイル
- `src/types`：アプリで利用する型・zodスキーマの定義
  - `src/types/index.ts`：アプリ全体で利用する型定義のエントリーポイント（ただし、個別の機能等で型を定義する場合は各機能ディレクトリに作成しているので別途参照が必要）
  - `src/types/ipc.ts`：Electron IPC通信で利用する型定義
  - `src/types/eventPush.ts`: Main側からのイベントプッシュで利用する型定義
- `src/adapters`: portの実装
  - `src/adapters/db/drizzle`: drizzleのスキーマ定義、repository実装
- `src/main`: Electronのメインプロセス関連のコード
  - `src/main.ts`: Electronのメインプロセスのエントリポイント、IPC通信のハンドラの具体的な処理の定義やアプリケーションの初期化処理などを含む
  - `src/main/preload.ts`: ElectronのPreloadスクリプト、レンダラープロセスに公開するハンドラを定義(rendererとの境界にあたるため、ここで一元的にエラーハンドリングを実施している)
  - `src/main/store.ts`: electron-storeを利用してアプリケーションの設定や状態の保存・取得を行う、ここではstoreの初期化や設定の定義を行う
  - `src/main/service`: サービス（コア）ロジック
  - `src/mian/service/port`: 外部通信の抽象
    - `src/mian/service/port/repository`: 外部DB通信（リポジトリ）の抽象
  - `src/main/push`: Main側からのイベントプッシュ関連コード
    - `src/main/push/InProcBroker.ts`: イベントを蓄積するBroker
    - `src/main/push/electronPushBroker.ts`: イベント購読についてelectron固有の差異を吸収するBroker
  - `src/main/lib`: メインプロセスで利用するライブラリ群
    - `src/main/lib/eventPayloadHelper.ts`: イベントをpushする際のヘルパーを提供
    - `src/main/lib/logger.ts`: アプリ内で利用するロガーを提供
    - `src/mian/lib/error.ts`: アプリで利用するエラー定義
    - `src/main/lib/message.ts`: アプリ内で利用するメッセージテンプレートを解決し、メッセージを提供する関数を提供（メッセージテンプレートはこちら`src/messages/ja/template.ts`）
    - `src/main/lib/utils/fileExtractor.ts`: 登録されたソースのテキスト情報を抽出する関数
- `src/renderer/components`：Reactコンポーネント
  - `src/renderer/components/chat`: チャット機能のコンポーネント
  - `src/renderer/components/review`: レビュー機能のコンポーネント
  - `src/renderer/components/chat`: チャット機能のコンポーネント
  - `src/renderer/components/common`: アプリ共通のコンポーネント
  - `src/renderer/components/sidebar`: サイドバー共通のコンポーネント
  - `src/renderer/hooks`: フック定義をまとめたディレクトリ
    - `src/renderer/hooks/usePushChannel.ts`: イベント購読をする際に利用するフック（コンポーネントが常時通信をSSEでデータを受け取れるようにしたい場合に利用）
    - `src/renderer/hooks/useSettings.ts`: 設定情報を利用したい場合に利用するフック
  - `src/renderer/service`: フロントエンドから利用するサービス層で、外部アクセスロジックもここで管理する(~Api.ts)
  - `src/renderer/stores`: zustandで管理するstate定義
    - `src/renderer/stores/alertStore.ts`: renderer側のユーザに表示するアラートメッセージを一元管理する、addAlertを公開しており、これを利用してalertを追加するとエラーを表示できる
  - `src/renderer/lib/ElectronPushClient.ts`: 直接イベント購読したい際に利用するクライアントクラス（`usePushChannel.ts`についても内部でこのクラスを利用している、一度だけSSEでデータを受信したい場合などにも利用）
  - `src/renderer/lib/error.ts`: Renderer側で利用するエラーの定義
- `src/mastra`: Mastraを利用したAI関連のコード
  - `src/mastra/agents/prompt.ts`: Mastraのエージェントのプロンプト定義を一箇所に集約（エージェントやワークフロー内で利用するプロンプトを定義）
  - `src/mastra/agents/orchestrator.ts`: 汎用チャット機能で利用するAIエージェントの定義
  - `src/mastra/workflows`: Mastraのワークフロー定義
    - `src/mastra/workflows/sourceRegistration`: ドキュメントのテキスト抽出用のワークフロー定義
    - `src/mastra/workflows/sourceReview`: ドキュメントレビュー用のワークフロー定義
    - `src/mastra/workflows/types.ts`: ワークフローで利用する型定義
    - `src/mastra/workflows/schema.ts`: ワークフローで利用するzodスキーマ定義（ワークフローを作成する際は、各Stepのoutputschemaは必ず本ファイル内に定義されているbaseStepOutputSchemaを継承するようにしてください）

## テスト作成時の注意
- 明確な指示がある場合以外はテストコードを作成しないこと
- 外部ライブラリとの結合をテストする場合はできるだけ実際のライブラリを使用すること
  - 実際のライブラリの利用が難しい場合はモックを利用すること
  - Electron IPCはモックを利用すること
    - モックの実装はsrc/__tests__/test-utils/mockElectronHandler.tsに集約させること
- 下記の観点からテストを作成すること
  - ビジネス的な観点
    - 正常系
    - 異常系
  - 技術的な観点
    - 正常系
    - 異常系
- テストに関連するプロダクトコードのカバレッジを100%にすること
- テスト関連コードはsrc/__test__に配置すること
- テストは古典派的なスタイルで記述すること
  - つまり、単体テストはクラス単位ではなく、一つの振る舞い単位で記述すること
- テストの説明は日本語で記述すること
  - テストの説明は、何をテストしているのか、どのような条件でテストが行われるのかを明確に記述すること
- テストの書き方で不明点があれば次のディレクトリ配下のテストコードを参考にすること
  - src/__tests__/integration

## 実装上の注意
- Mastraについては実装する際はまずMCPでドキュメントや実装例を参考にしてから正確な情報やベストプラクティスに基づいてコーディングすること
- Mastra workflowの各Stepの処理について既存のスタイルを踏襲すること
- プロジェクト全体を把握して、全ての実装が必要箇所を正しく洗い出してから実装すること
- 既存資源（型情報やコンポーネントなど）を積極的に活用して効率的に実装すること
  - 既存のコードの修正は真に必要な場合に限ること
- UIは実際に市場に投入できるくらいレベルの高いUIにすること
- TypeScriptを利用して型安全なコードにすること
- プロンプトは英語で記載すること
  - プロンプトの内容は経験豊富なプロンプトエンジニアとしてベストプラクティスに基づいて実装すること
  - 一般的で自然な英語表現にすること
- コードのコメントは日本語で記載すること
- Reactライブラリが使えるのであれば積極的に利用すること
    - 特にUIについてはMUIを第一優先に使い、カスタマイズしたい場合はshadcn/uiを利用すること
    - ライブラリを追加する際は安定稼働バージョンを採用すること
- eslintについては単純なフォーマットエラーの場合は対応する必要はない
- IDEからエラー内容を読み取り、必要があれば確り対応すること
<<<<<<< HEAD
- IPC通信について修正、新規追加する際はまずは`src/types/ipc.ts`の型を修正すること
  - この型定義でipc通信の型情報を一元管理しているため、修正しないと型エラーを検知できないため
=======
- Mainプロセスとrendererプロセス間のIPC通信（イベントpushも含む）については`src/types/ipc.ts`で型を一元管理しているので、IPC通信関連コードを実装する際はまずこのファイルを修正して型安全に進めること
>>>>>>> d0d24f6d
- MainプロセスでのIPC処理について、`src/main.ts`のhandleIpcにてエラーを一元管理しているため、IPCハンドラ内のサービスロジックにおいては基本的にはエラーをtry-catchしてハンドリングする必要はない
  - ただし、ユーザにエラーメッセージを通知する必要がある場合は適切なエラーハンドリングの下、`src/mian/lib/error.ts`にて提供されているAppErrorをthrowすること
- フロントエンドから外部（IPC）通信する場合は`src/renderer/service/~Api.ts`を経由すること
  - 新規にサービスクラスを作成する場合は既存ロジックを参考にして作成すること
- サーバからイベントをpushする際は`src/main/lib/eventPayloadHelper.ts`を利用すること
- フロントエンドでイベントを購読する際は`usePushChannel`もしくは`ElectronPushClient`を利用すること
  - コンポーネントで常にSSEの通信を張ってデータを取得したい場合は`usePushChannel`を、一時的にSSEの通信を貼りたい場合は`ElectronPushClient`を利用
- フロントエンドでエラーメッセージを表示する(addAlertで出す想定)場合はcatchしたエラーを`src/renderer/lib/error.ts`で定義しているgetSafeErrorMessage関数に適用してエラーメッセージを取り出すこと
- このアプリでは基本的にエラーメッセージは独自例外(`src/renderer/lib/error.ts`,`src/main/lib/error.ts`)をthrowしないとユーザにエラーメッセージが表示されないため、注意すること
- DB用の型(`src/adapter/db/drizzle/schema.ts`)とシステム内部で利用する型（ドメイン型）(`src/types`)は将来の保守性や移植性を考慮して適切に分離し、これらの差分はrepositoryで吸収すること
- テストについては指示されない限り、実行も修正もしなくてよい
- DBマイグレーションの実行は指示されない限り不要
- 適宜調査や実装の際に必要あればcodex mcpを活用すること


## 依頼タスク
<<<<<<< HEAD
- ビジネス要件
  - レビュー機能利用時に、レビュー結果に対してAIとチャットできる機能を追加する
- 機能要件
  1. 1レビュー履歴に対して1つの（結合）ドキュメントのみ登録可能にする: 完了済み
    - 目的
      - AIとチャットする際に複数のドキュメントがレビュー結果として登録されているとどのドキュメントに対して回答して良いかわからなくなるため
    - 実装方針
      - DBテーブルの更新
        - `review_checklist_results`を廃止して`review_checklists`に統合
        - `review_checklist_results`のfileId,fileNameを削除して、`review_histories`にtargetDocumentName(レビュー対象の(統合)ドキュメント名のこと)として同じ役割を引き継がせる
      - ドメイン型の更新
        - ReviewChecklistResultのsourceEvaluations属性は配列ではなく、単一要素とする
        - ReviewChecklistResultのfileIdとfileNameを削除、targetDocumentNameを新規追加
        - これらに伴い既存処理の変更も必要になるので注意すること
      - サーバサイド処理更新
        - レビュー実行の開始時(`src/mastra/workflows/sourceReview/executeReview/index.ts`のステップ1テキスト抽出とカテゴリ分割の実行後のmap処理内)に、既存のレビュー結果は全て削除してから実行するように変更する
  2. レビュー実行時にアップロードしたファイル内容(抽出済みテキスト、画像データ)と、（大量ドキュメントレビューの場合は）個別レビューの結果を、後にチャットする時のために保存して取り出すことができるようにする: 実行中
    - 実装方針
      - DBテーブルの更新
        - `review_document_chaches`テーブルの作成
          - `review_histories`と一対多の関係
          - ファイルのメタデータ(id, originalFileName(大量ドキュメントレビュー用), fileName, processMode('text' or 'image'), originalPath, cachePath,...等)を保存
        - `review_histories`テーブルに大量ドキュメントレビューか少量ドキュメントレビューかを示すフラグを追加
        - `review_checklist_result_chaches`テーブルの作成
          - `review_document_chaches`と`review_checklists`の中間テーブル
          - 少量ドキュメントレビューの場合に、個別チェックリストに対して、個別ドキュメントをレビューするが、その際の結果を保存
      - ドメイン型の更新
        - 上記に合わせてドメイン型(`src/types/review.ts`)の新規作成が必要
        - 今後も見据えて最善のドメイン型を作成してください
      - サーバサイド処理更新
        - レビュー実行方法が大量ドキュメントレビューであったか、それとも少量ドキュメントレビューであったのか、レビュー実行時に保存できるようにする
        - ファイルのメタデータについてはDBに保存し、実態はキャッシュ用のディレクトリに保存
          - キャッシュについては以下パスに保存
            - 抽出済みテキスト`${AppDataディレクトリ}/review_chache/${レビューID}/file_cache/${id}.txt`
            - 画像データ`${AppDataディレクトリ}/review_chache/${レビューID}/file_cache/${id}/page_${インデックス値}.b64`
          - キャッシュのパスはDBに保存して、後ほどチャット機能で簡単にパスを取得できるようにする
            - processModeがtextの場合はキャッシュのパスはファイルパス(`.../${id}.txt`)になり、imageの場合はディレクトリパス(`.../${id}`)になる
          - 実際にレビューが実行された直後にレビュー結果とともにドキュメントのキャッシュを保存する
      - 実装時の注意点
        - （少量、大量）レビュー実行時の処理（コンポーネント~workflow）に影響があるので、幅広く影響を見極めること
        - DBとドメインについてはどちらも上手くrepositoryインターフェースに依存性逆転させているのでこれを利用して効率的に実装すること
  3. レビュー結果に対してAIとチャットできるようにする: 今後実行予定
    - 実装方針
      - UI
        - チャット結果画面内(`src/renderer/components/review/ReviewChecklistSection.tsx`)にチャットを開始できるボタンを配置
          - このボタンが押下されると画面右サイドからチャット画面が出現する
        - チャットに関するコンポーネントは最大限既存のものを活用する（`src/renderer/components/chat`） 
        - チャット内容は永続化する必要はなく、レビューIDを切り替えたらチャット内容は初期化される
        - チャット入力欄で「@」と入力するとどのチェックリストに対して質問をするかスクロール形式で選ぶことができる
          - 一般的にAIコーディングエディタ内で任意のファイルを参照させることができるようにするための用途で実装されているものと同じ形式と理解して実装してください
          - 特別に@allを用意して、こ場合は全てのチェックリストが指定されたものとみなす
          - 対象のチェックリストについてはuseStateで状態管理しておく
            - 「@チェックリストA」のような完全な状態から「@チェックリスト」のように一文字でも欠けた状態になった場合は、状態管理から外す
            - 管理下にあるチェックリストについてはチャット入力欄内の「@チェックリストA」を青字で表示する(これも一般的なAIコーディングエディタでよくある実装方法です)
            - 複数のチェックリストを登録可能
      - サーバサイド処理更新
        - AIチャット機能実装
          - mastra workflowとして実装
            - workflowは以下のようなステップで構築する(大量ドキュメントレビュー、少量ドキュメントレビューで区別しない)
              1. AIにユーザからの質問と（もし指定されていれば）対象のチェックリストを与えて、調査対象ドキュメントとその調査内容のペアの配列を出力させる
                - AI処理詳細
                  - システムプロンプト
                    - ここでチェック対象ドキュメントがどのような個別ドキュメントで構成されているのか提示(id, originalFileName, FileName)して、出力時に質問対象ドキュメントを指定できるようにする
                    - AIの役割：ユーザから与えられたチェックリスト結果と質問に対して、最終的に良い回答ができるように、調査すべきドキュメントとその調査内容を出力すること
                  - ユーザコンテキスト
                    - @で指定されたチェックリストの内容
                      - そのチェックリストのレビュー結果と(少量ドキュメントレビューの場合は)個別レビュー結果
                      - ユーザからの質問
                  - 出力内容
                  ```
                  {
                    documentId: string # review_document_cachesテーブルのId
                    researchContent: string
                  }[]
                  ```
              2. 1で指定されたドキュメント毎に以下ステップを並列実行(foreach)
                - AIに調査対象ドキュメント(reviewRepository#getReviewDocumentCacheByDocumentIdを利用して取得)と調査内容を与えて、調査結果を出力する
              3. 2の調査結果を全てAIに与えて、最終的にユーザ返す質問内容を出力する
            - workflowの最終的な処理結果はチャット機能と同様にAI SDK形式のチャンクをイベントpushで送信する(chatService#generateを参照)
    - 実装時の注意点
      - workflowの実装方法は大量ドキュメントレビュー実行時のworkflowを参考にすること
      - AIに与えるシステムプロンプトも大量ドキュメントレビュー実行時ものもを参考にすること(なぜその処理を実行させたいのか、背景もうまく伝えられるようにして欲しい)
### タスク実装時の注意点
- 全ての手順を理解した上で、最適な実装をすること
- ユーザが直感的に操作できて、尚且つ一般的なUIにすること
  - 美しく、ユーザへの配慮がしっかりとできているUIにすること
=======
- 要件
  - レビュー機能にて、excel文書をpdfに変換する際に、`ReviewSourceModal`の変換進捗表示用`Backdrop`にシートの印刷設定中は「〇〇シートPDF印刷設定中」と表示しPDFファイルにエクスポートする際は「PDFファイルへエクスポート中」 と表示する
  - 目的
    - excelのpdf変換が特に時間がかかるので、ユーザに進捗を通知したいため（ユーザ体験の向上）
  - 実装方針
    - 最も効率的な方法を採用して欲しいが、イベント送信が無難か？
>>>>>>> d0d24f6d
<|MERGE_RESOLUTION|>--- conflicted
+++ resolved
@@ -64,13 +64,9 @@
       - どちらも複数ファイルを選択することができ、その場合は、複数ファイルが一つの統合ドキュメントとして認識される(よくある、本紙・別紙などのドキュメントに対応)
       - 対応可能なファイルは以下
         - word,excel,powerpoint,pdf,テキスト文書
-<<<<<<< HEAD
-          - テキスト抽出か画像化(全てのページを統合orページ毎に画像化を選択可能)か選択することができる
-=======
           - テキスト抽出するか画像としてAIに送信するか選択することができる
             - 画像として送信する場合はpdfを画像化する(renderer側で画像化※main側ではcanvasが扱いづらかったため)
               - office文書についてはmain側で一度pdf化してから画像化する
->>>>>>> d0d24f6d
     - ユーザは対象ドキュメントをファイルアップロード形式で指定する
        - 基本的にはアップロードされたファイルはテキスト抽出処理が実行され、後続のworkflow処理で利用される
          - ただし、PDFファイルについてはテキスト抽出か画像として処理するか選択することができる
@@ -197,12 +193,7 @@
     - ライブラリを追加する際は安定稼働バージョンを採用すること
 - eslintについては単純なフォーマットエラーの場合は対応する必要はない
 - IDEからエラー内容を読み取り、必要があれば確り対応すること
-<<<<<<< HEAD
-- IPC通信について修正、新規追加する際はまずは`src/types/ipc.ts`の型を修正すること
-  - この型定義でipc通信の型情報を一元管理しているため、修正しないと型エラーを検知できないため
-=======
 - Mainプロセスとrendererプロセス間のIPC通信（イベントpushも含む）については`src/types/ipc.ts`で型を一元管理しているので、IPC通信関連コードを実装する際はまずこのファイルを修正して型安全に進めること
->>>>>>> d0d24f6d
 - MainプロセスでのIPC処理について、`src/main.ts`のhandleIpcにてエラーを一元管理しているため、IPCハンドラ内のサービスロジックにおいては基本的にはエラーをtry-catchしてハンドリングする必要はない
   - ただし、ユーザにエラーメッセージを通知する必要がある場合は適切なエラーハンドリングの下、`src/mian/lib/error.ts`にて提供されているAppErrorをthrowすること
 - フロントエンドから外部（IPC）通信する場合は`src/renderer/service/~Api.ts`を経由すること
@@ -219,7 +210,6 @@
 
 
 ## 依頼タスク
-<<<<<<< HEAD
 - ビジネス要件
   - レビュー機能利用時に、レビュー結果に対してAIとチャットできる機能を追加する
 - 機能要件
@@ -305,12 +295,4 @@
 ### タスク実装時の注意点
 - 全ての手順を理解した上で、最適な実装をすること
 - ユーザが直感的に操作できて、尚且つ一般的なUIにすること
-  - 美しく、ユーザへの配慮がしっかりとできているUIにすること
-=======
-- 要件
-  - レビュー機能にて、excel文書をpdfに変換する際に、`ReviewSourceModal`の変換進捗表示用`Backdrop`にシートの印刷設定中は「〇〇シートPDF印刷設定中」と表示しPDFファイルにエクスポートする際は「PDFファイルへエクスポート中」 と表示する
-  - 目的
-    - excelのpdf変換が特に時間がかかるので、ユーザに進捗を通知したいため（ユーザ体験の向上）
-  - 実装方針
-    - 最も効率的な方法を採用して欲しいが、イベント送信が無難か？
->>>>>>> d0d24f6d
+  - 美しく、ユーザへの配慮がしっかりとできているUIにすること