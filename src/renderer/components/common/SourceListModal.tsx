--- conflicted
+++ resolved
@@ -351,11 +351,7 @@
                 </TableCell>
                 <TableCell>ファイルパス</TableCell>
                 <TableCell>タイトル（生成）</TableCell>
-<<<<<<< HEAD
-                <TableCell>初期化処理ステータス</TableCell>
-=======
                 <TableCell>同期処理ステータス</TableCell>
->>>>>>> 016e0786
                 <TableCell>最終更新</TableCell>
               </TableRow>
             </TableHead>
