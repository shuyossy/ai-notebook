import { Agent } from '@mastra/core/agent';
import { MCPConfiguration, LogMessage } from '@mastra/mcp';
import { v4 as uuid } from 'uuid';
import { writeFileSync } from 'fs';
<<<<<<< HEAD
import { documentQueryTool } from '../tools/sourcesTools';
=======
import { querySourceTool } from '../tools/sourcesTools';
import { createStagehandTools } from '../tools/stagehand';
>>>>>>> cddcd42e
import { createAgent } from './config/agent';
import { getStore } from '../../main/store';
import {
  setupRedmineTools,
  createRedmineClient,
  RedmineBaseInfo,
} from '../tools/redmine';
import { setupGitLabTools } from '../tools/gitlab';
import { McpSchema } from '../../main/types/schema';
import { AgentBootMessage, AgentToolStatus } from '../../main/types';

const ORCHESTRATOR_NAME = 'orchestrator';
const LOG_FILE_PATH = './mcp.log';

/**
 * ログメッセージをフォーマットする
 */
const formatLogMessage = (logMessage: LogMessage): string => {
  const timestamp = logMessage.timestamp
    .toISOString()
    .replace('T', ' ')
    .split('.')[0];
  const details = logMessage.details ? JSON.stringify(logMessage.details) : '';
  return `[${timestamp}] [${logMessage.level}] ${logMessage.message} ${details}`.trim();
};

/**
 * ログをファイルに書き込む
 */
const writeLog = (logMessage: LogMessage): void => {
  try {
    const formattedLog = formatLogMessage(logMessage);
    writeFileSync(LOG_FILE_PATH, `${formattedLog}\n`, { flag: 'a' });
  } catch (error) {
    console.error('ログファイルの書き込みに失敗しました:', error);
  }
};

/**
 * ログファイルを削除する
 */
const deleteLogFile = (): void => {
  try {
    writeFileSync(LOG_FILE_PATH, '', { flag: 'w' });
  } catch (error) {
    console.error('ログファイルの削除に失敗しました:', error);
  }
};

/**
 * オーケストレーターエージェントを取得または作成する
 */
export const getOrchestrator = async (): Promise<{
  agent: Agent | null;
  alertMessages: AgentBootMessage[];
<<<<<<< HEAD
  toolStatus: {
    redmine: boolean;
    gitlab: boolean;
    mcp: boolean;
  };
  redmineInfo: RedmineBaseInfo | null;
=======
  toolStatus: AgentToolStatus;
>>>>>>> cddcd42e
}> => {
  const alertMessages: AgentBootMessage[] = [];
  let agent: Agent | null = null;
  let redmineTools = {};
  let gitlabTools = {};
  let mcpTools = {};
<<<<<<< HEAD
  let redmineInfo: RedmineBaseInfo | null = null;

  const excduldeTools: string[] = [];
=======
  let stagehandTools = {};
>>>>>>> cddcd42e

  try {
    const store = getStore();

    // Redmineツールの登録
    // APIキーとエンドポイントが登録されていた場合は登録する
    const redmineApiKey = store.get('redmine').apiKey;
    const redmineEndpoint = store.get('redmine').endpoint;
    if (redmineApiKey && redmineEndpoint) {
      try {
        // Redmineクライアントを作成
        const client = createRedmineClient({
          apiKey: redmineApiKey,
          apiUrl: redmineEndpoint,
        });

        // 基本情報の取得
        redmineInfo = await client.getBaseInfo();
        // 作成したクライアントを使ってツールを初期化
        redmineTools = await setupRedmineTools(client);
        alertMessages.push({
          id: uuid(),
          type: 'info',
          content: 'Redmineクライアントの初期化に成功しました。',
        });
      } catch (error) {
        alertMessages.push({
          id: uuid(),
          type: 'warning',
          content: `Redmineクライアントの初期化に失敗しました\n設定を確認してください\n${error}`,
        });
        redmineInfo = null;
      }
    } else {
      console.warn(
        'Redmine APIキーまたはエンドポイントが設定されていません。Redmineツールは登録されません。',
      );
    }

    // Gitlabツールの登録
    // GitlabのAPIキーとエンドポイントが登録されていた場合は登録する
    const gitlabStore = store.get('gitlab');
    const gitlabApiKey = gitlabStore.apiKey;
    const gitlabEndpoint = gitlabStore.endpoint;
    if (gitlabApiKey && gitlabEndpoint) {
      try {
        // Gitlabクライアントの初期化
        gitlabTools = await setupGitLabTools({
          token: gitlabApiKey,
          host: gitlabEndpoint,
        });
        excduldeTools.push(
          'getGitLabFileContent',
          'getGitLabRawFile',
          'getGitLabBlameFile',
        );
        alertMessages.push({
          id: uuid(),
          type: 'info',
          content: 'Gitlabクライアントの初期化に成功しました。',
        });
      } catch (error) {
        alertMessages.push({
          id: uuid(),
          type: 'warning',
          content: `Gitlabクライアントの初期化に失敗しました\n設定を確認してください\n${error}`,
        });
      }
    } else {
      console.warn(
        'Gitlab APIキーまたはエンドポイントが設定されていません。Gitlabツールは登録されません。',
      );
    }

    // MCP設定の取得
    const mcpConfig = store.get('mcp');

    // MCPツールの登録
    if (mcpConfig?.serverConfigText && mcpConfig.serverConfigText !== '{}') {
      deleteLogFile();
      try {
        const parsedConfig = JSON.parse(mcpConfig.serverConfigText);
        const validatedConfig = McpSchema.parse(parsedConfig);
        // それぞれのサーバ設定にログを設定
        const validatedConfigWithLoggerOption = Object.fromEntries(
          Object.entries(validatedConfig).map(([key, value]) => [
            key,
            {
              ...value,
              logger: writeLog,
            },
          ]),
        );
        const mcp = new MCPConfiguration({
          id: uuid(),
          servers: validatedConfigWithLoggerOption,
        });
        mcpTools = await mcp.getTools();
        alertMessages.push({
          id: uuid(),
          type: 'info',
          content: 'MCPサーバーの初期化に成功しました。',
        });
      } catch (error) {
        alertMessages.push({
          id: uuid(),
          type: 'warning',
          content: `MCPサーバーとの接続に失敗しました\nログについては${LOG_FILE_PATH}をご確認ください`,
        });
        console.error('MCPサーバーの初期化に失敗しました:', error);
      }
    }

    // Stagehandツールの登録
    // Stagehandが有効な場合は登録する
    const stagehandStore = store.get('stagehand');
    const stagehandEnabled = stagehandStore.enabled;
    if (stagehandEnabled) {
      try {
        stagehandTools = await createStagehandTools();
        alertMessages.push({
          id: uuid(),
          type: 'info',
          content: 'ブラウザ操作ツールの初期化に成功しました。',
        });
      } catch (error) {
        alertMessages.push({
          id: uuid(),
          type: 'warning',
          content: `ブラウザ操作ツールの初期化に失敗しました\n${error}`,
        });
        console.error('ブラウザ操作ツールの初期化に失敗しました:', error);
      }
    }

    // エージェントの作成
    agent = createAgent({
      name: ORCHESTRATOR_NAME,
      instructions: '', // 空の指示を設定（streamメソッド時に動的に設定するため）
      tools: {
        // sourceListTool,
<<<<<<< HEAD
        documentQueryTool,
=======
        querySourceTool,
        ...stagehandTools,
>>>>>>> cddcd42e
        ...redmineTools,
        ...gitlabTools,
        ...mcpTools,
      },
      memoryConfig: {
        tokenLimit: 4000, // トークン上限値-(システム＋ユーザプロンプト＋バッファ＋メモリ+バッファ)
        excduldeTools: excduldeTools.length > 0 ? excduldeTools : undefined,
        lastMessages: 20,
        semanticRecall: false,
        threads: {
          generateTitle: true,
        },
        workingMemory: {
          enabled: true,
          use: 'tool-call',
          tmplate: `
# Session Status
- Current Main Task: {task}

# Task Management
- Progress: {progress}
- Action Steps:
  - {Step 1}
  - {Step 2}
  - ...

## Response Notes
- {Note 1}
- {Note 2}
- ...
`,
        },
      },
    });
  } catch (error) {
    alertMessages.push({
      id: uuid(),
      type: 'error',
      content: `AIエージェントの初期化に失敗しました\n設定を再確認してください:\n ${error}`,
    });
  }
  return {
    agent,
    alertMessages,
    toolStatus: {
      redmine: !!redmineTools && Object.keys(redmineTools).length > 0,
      gitlab: !!gitlabTools && Object.keys(gitlabTools).length > 0,
      mcp: !!mcpTools && Object.keys(mcpTools).length > 0,
      stagehand: !!stagehandTools && Object.keys(stagehandTools).length > 0,
    },
    redmineInfo,
  };
};

export default getOrchestrator;<|MERGE_RESOLUTION|>--- conflicted
+++ resolved
@@ -2,12 +2,8 @@
 import { MCPConfiguration, LogMessage } from '@mastra/mcp';
 import { v4 as uuid } from 'uuid';
 import { writeFileSync } from 'fs';
-<<<<<<< HEAD
 import { documentQueryTool } from '../tools/sourcesTools';
-=======
-import { querySourceTool } from '../tools/sourcesTools';
 import { createStagehandTools } from '../tools/stagehand';
->>>>>>> cddcd42e
 import { createAgent } from './config/agent';
 import { getStore } from '../../main/store';
 import {
@@ -63,29 +59,18 @@
 export const getOrchestrator = async (): Promise<{
   agent: Agent | null;
   alertMessages: AgentBootMessage[];
-<<<<<<< HEAD
-  toolStatus: {
-    redmine: boolean;
-    gitlab: boolean;
-    mcp: boolean;
-  };
   redmineInfo: RedmineBaseInfo | null;
-=======
   toolStatus: AgentToolStatus;
->>>>>>> cddcd42e
 }> => {
   const alertMessages: AgentBootMessage[] = [];
   let agent: Agent | null = null;
   let redmineTools = {};
   let gitlabTools = {};
   let mcpTools = {};
-<<<<<<< HEAD
+  let stagehandTools = {};
   let redmineInfo: RedmineBaseInfo | null = null;
 
   const excduldeTools: string[] = [];
-=======
-  let stagehandTools = {};
->>>>>>> cddcd42e
 
   try {
     const store = getStore();
@@ -227,12 +212,8 @@
       instructions: '', // 空の指示を設定（streamメソッド時に動的に設定するため）
       tools: {
         // sourceListTool,
-<<<<<<< HEAD
         documentQueryTool,
-=======
-        querySourceTool,
         ...stagehandTools,
->>>>>>> cddcd42e
         ...redmineTools,
         ...gitlabTools,
         ...mcpTools,
